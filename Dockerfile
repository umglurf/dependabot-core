--- conflicted
+++ resolved
@@ -235,15 +235,11 @@
 ENV PUB_CACHE=/opt/dart/pub-cache \
   PUB_ENVIRONMENT="dependabot" \
   PATH="${PATH}:/opt/dart/dart-sdk/bin"
-<<<<<<< HEAD
-ARG DART_VERSION=2.15.1
+
+ARG DART_VERSION=2.16.2
 RUN DART_ARCH=${TARGETARCH} \
   && if [ "$TARGETARCH" = "amd64" ]; then DART_ARCH=x64; fi \
   && curl --connect-timeout 15 --retry 5 "https://storage.googleapis.com/dart-archive/channels/stable/release/${DART_VERSION}/sdk/dartsdk-linux-${DART_ARCH}-release.zip" > "/tmp/dart-sdk.zip" \
-=======
-ARG DART_VERSION=2.16.2
-RUN curl --connect-timeout 15 --retry 5 "https://storage.googleapis.com/dart-archive/channels/stable/release/${DART_VERSION}/sdk/dartsdk-linux-x64-release.zip" > "/tmp/dart-sdk.zip" \
->>>>>>> 3e0770cd
   && mkdir -p "$PUB_CACHE" \
   && chown dependabot:dependabot "$PUB_CACHE" \
   && unzip "/tmp/dart-sdk.zip" -d "/opt/dart" > /dev/null \
